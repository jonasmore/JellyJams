services:
  jellyjams:
    image: jonasmore/jellyjams:latest
    container_name: jellyjams
    environment:
      # Default values are set here like ${VAR_NAME:-DEFAULT_VALUE}
      # in case they aren't provided in the .env file. If you use the
      # .env file, there is no need to change the default values.
      - PUID=${PUID:-1000} # Match with Jellyfin
      - PGID=${PGID:-1000} # Match with Jellyfin
      - JELLYFIN_URL=${JELLYFIN_URL:-http://jellyfin:8096}
      - JELLYFIN_API_KEY=${JELLYFIN_API_KEY}
      - LOG_LEVEL=${JELLYJAMS_LOG_LEVEL:-DEBUG}
      - TRIGGER_LIBRARY_SCAN=${TRIGGER_LIBRARY_SCAN:-true}
      - ENABLE_WEB_UI=${ENABLE_WEB_UI:-true}
      - WEB_PORT=${WEB_PORT:-5000}
      - WEBUI_BASIC_AUTH_ENABLED=${WEBUI_BASIC_AUTH_ENABLED:-false}
      - WEBUI_BASIC_AUTH_USERNAME=${WEBUI_BASIC_AUTH_USERNAME:-admin}
      - WEBUI_BASIC_AUTH_PASSWORD=${WEBUI_BASIC_AUTH_PASSWORD:-admin}
      # Discord Notifications
      - DISCORD_WEBHOOK_ENABLED=${DISCORD_WEBHOOK_ENABLED}
      - DISCORD_WEBHOOK_URL=${DISCORD_WEBHOOK_URL}
    volumes:
<<<<<<< HEAD
      - ${JELLYJAMS_DATA_DIR_HOST}:/data
      # Ready-only access to music directory for cover art generation
=======
      # JellyJams app data - bind to existing host directory
      - ./jellyjams:/data
      # Read-only access to music directory for cover art generation
>>>>>>> ee7345f0
      - ${MUSIC_DIR_HOST}:${MUSIC_DIR_CONTAINER}:ro
      # Jellyfin playlists directory for playlist and art management
      - ${PLAYLIST_DIR_HOST}:/playlists
    ports:
      - "${WEB_PORT:-5000}:${WEB_PORT:-5000}"
    restart: unless-stopped<|MERGE_RESOLUTION|>--- conflicted
+++ resolved
@@ -21,14 +21,8 @@
       - DISCORD_WEBHOOK_ENABLED=${DISCORD_WEBHOOK_ENABLED}
       - DISCORD_WEBHOOK_URL=${DISCORD_WEBHOOK_URL}
     volumes:
-<<<<<<< HEAD
       - ${JELLYJAMS_DATA_DIR_HOST}:/data
-      # Ready-only access to music directory for cover art generation
-=======
-      # JellyJams app data - bind to existing host directory
-      - ./jellyjams:/data
       # Read-only access to music directory for cover art generation
->>>>>>> ee7345f0
       - ${MUSIC_DIR_HOST}:${MUSIC_DIR_CONTAINER}:ro
       # Jellyfin playlists directory for playlist and art management
       - ${PLAYLIST_DIR_HOST}:/playlists
